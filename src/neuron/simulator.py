# encoding: utf8
"""
Implementation of the "low-level" functionality used by the common
implementation of the API, for the NEURON simulator.

Functions and classes useable by the common implementation:

Functions:
    reset()
    run()
    finalize()

Classes:
    ID
    Connection

Attributes:
    state -- a singleton instance of the _State class.

All other functions and classes are private, and should not be used by other
modules.

:copyright: Copyright 2006-2012 by the PyNN team, see AUTHORS.
:license: CeCILL, see LICENSE for details.

$Id$
"""

from pyNN import __path__ as pyNN_path
from pyNN import common
import logging
import numpy
import os.path
from neuron import h, load_mechanisms

# Global variables
nrn_dll_loaded = []
write_on_end = []
gid_sources = []
recorders = set([])
logger = logging.getLogger("PyNN")

# --- Internal NEURON functionality --------------------------------------------

def is_point_process(obj):
    """Determine whether a particular object is a NEURON point process."""
    return hasattr(obj, 'loc')

def register_gid(gid, source, section=None):
    """Register a global ID with the global `ParallelContext` instance."""
    ###print "registering gid %s to %s (section=%s)" % (gid, source, section)
    state.parallel_context.set_gid2node(gid, state.mpi_rank) # assign the gid to this node
    if is_point_process(source):
        nc = h.NetCon(source, None)                          # } associate the cell spike source
    else:
        nc = h.NetCon(source, None, sec=section)
    state.parallel_context.cell(gid, nc)              # } with the gid (using a temporary NetCon)
    gid_sources.append(source) # gid_clear (in _State.reset()) will cause a
                               # segmentation fault if any of the sources
                               # registered using pc.cell() no longer exist, so
                               # we keep a reference to all sources in the
                               # global gid_sources list. It would be nicer to
                               # be able to unregister a gid and have a __del__
                               # method in ID, but this will do for now.

def nativeRNG_pick(n, rng, distribution='uniform', parameters=[0,1]):
    """
    Pick random numbers from a Hoc Random object.

    Return a Numpy array.
    """
    native_rng = h.Random(0 or rng.seed)
    rarr = [getattr(native_rng, distribution)(*parameters)]
    rarr.extend([native_rng.repick() for j in xrange(n-1)])
    return numpy.array(rarr)

def h_property(name):
    """Return a property that accesses a global variable in Hoc."""
    def _get(self):
        return getattr(h, name)
    def _set(self, val):
        setattr(h, name, val)
    return property(fget=_get, fset=_set)

class _Initializer(object):
    """
    Manage initialization of NEURON cells. Rather than create an
    `FInializeHandler` instance for each cell that needs to initialize itself,
    we create a single instance, and use an instance of this class to maintain
    a list of cells that need to be initialized.

    Public methods:
        register()
    """

    def __init__(self):
        """
        Create an `FinitializeHandler` object in Hoc, which will call the
        `_initialize()` method when NEURON is initialized.
        """
        h('objref initializer')
        h.initializer = self
        self.fih = h.FInitializeHandler(1, "initializer._initialize()")
        self.clear()

    def register(self, *items):
        """
        Add items to the list of cells/populations to be initialized. Cell
        objects must have a `memb_init()` method.
        """
        for item in items:
            if isinstance(item, (common.BasePopulation, common.Assembly)):
                if item.celltype.injectable: # don't do memb_init() on spike sources
                    self.population_list.append(item)
            else:
                if hasattr(item._cell, "memb_init"):
                    self.cell_list.append(item)

    def _initialize(self):
        """Call `memb_init()` for all registered cell objects."""
        logger.info("Initializing membrane potential of %d cells and %d Populations." % \
                     (len(self.cell_list), len(self.population_list)))
        for cell in self.cell_list:
            cell._cell.memb_init()
        for population in self.population_list:
            for cell in population:
                cell._cell.memb_init()

    def clear(self):
        self.cell_list = []
        self.population_list = []


# --- For implementation of get_time_step() and similar functions --------------

class _State(object):
    """Represent the simulator state."""

    def __init__(self):
        """Initialize the simulator."""
        h('min_delay = 0')
        h('tstop = 0')
        h('steps_per_ms = 1/dt')
        self.parallel_context = h.ParallelContext()
        self.parallel_context.spike_compress(1, 0)
        self.num_processes = int(self.parallel_context.nhost())
        self.mpi_rank = int(self.parallel_context.id())
        self.cvode = h.CVode()
        h('objref plastic_connections')
        self.clear()
        self.default_maxstep=10.0
<<<<<<< HEAD

=======
        self.t_start = 0.0
    
>>>>>>> 44767c49
    t = h_property('t')
    def __get_dt(self):
        return h.dt
    def __set_dt(self, dt):
        h.steps_per_ms = 1.0/dt
        h.dt = dt
    dt = property(fget=__get_dt, fset=__set_dt)
    tstop = h_property('tstop')         # } these are stored in hoc so that we
    min_delay = h_property('min_delay') # } can interact with the GUI

    def clear(self):
        global gid_sources
        self.parallel_context.gid_clear()
        gid_sources = []
        self.gid_counter = 0
        self.running = False
        h.plastic_connections = []

def reset():
    """Reset the state of the current network to time t = 0."""
    state.running = False
    state.t = 0
    state.tstop = 0
    state.t_start = 0
    h.finitialize()

def run(simtime):
    """Advance the simulation for a certain time."""
    if not state.running:
        state.running = True
        local_minimum_delay = state.parallel_context.set_maxstep(state.default_maxstep)
        h.finitialize()
        state.tstop = 0
        logger.debug("default_maxstep on host #%d = %g" % (state.mpi_rank, state.default_maxstep ))
        logger.debug("local_minimum_delay on host #%d = %g" % (state.mpi_rank, local_minimum_delay))
        if state.num_processes > 1:
            assert local_minimum_delay >= state.min_delay, \
                   "There are connections with delays (%g) shorter than the minimum delay (%g)" % (local_minimum_delay, state.min_delay)
    state.tstop += simtime
    logger.info("Running the simulation for %g ms" % simtime)
    state.parallel_context.psolve(state.tstop)

def finalize(quit=False):
    """Finish using NEURON."""
    state.parallel_context.runworker()
    state.parallel_context.done()
    if quit:
        logger.info("Finishing up with NEURON.")
        h.quit()


# --- For implementation of access to individual neurons' parameters -----------

class ID(int, common.IDMixin):
    __doc__ = common.IDMixin.__doc__

    def __init__(self, n):
        """Create an ID object with numerical value `n`."""
        int.__init__(n)
        common.IDMixin.__init__(self)

    def _build_cell(self, cell_model, cell_parameters):
        """
        Create a cell in NEURON, and register its global ID.

        `cell_model` -- one of the cell classes defined in the
                        `neuron.cells` module (more generally, any class that
                        implements a certain interface, but I haven't
                        explicitly described that yet).
        `cell_parameters` -- a ParameterSpace containing the parameters used to
                             initialise the cell model.
        """
        gid = int(self)
        self._cell = cell_model(**cell_parameters)          # create the cell object
        register_gid(gid, self._cell.source, section=self._cell.source_section)
        if hasattr(self._cell, "get_threshold"):            # this is not adequate, since the threshold may be changed after cell creation
            state.parallel_context.threshold(int(self), self._cell.get_threshold()) # the problem is that self._cell does not know its own gid

    def get_initial_value(self, variable):
        """Get the initial value of a state variable of the cell."""
        return getattr(self._cell, "%s_init" % variable)

    def set_initial_value(self, variable, value):
        """Set the initial value of a state variable of the cell."""
        index = self.parent.id_to_local_index(self)
        self.parent.initial_values[variable][index] = value
        setattr(self._cell, "%s_init" % variable, value)


# --- For implementation of connect() and Connector classes --------------------

class Connection(object):
    """
    Store an individual plastic connection and information about it. Provide an
    interface that allows access to the connection's weight, delay and other
    attributes.
    """

    def __init__(self, source, target, nc):
        """
        Create a new connection.

        `source` -- ID of pre-synaptic neuron.
        `target` -- ID of post-synaptic neuron.
        `nc` -- a Hoc NetCon object.
        """
        self.source = source
        self.target = target
        self.nc = nc

    def useSTDP(self, mechanism, parameters, ddf):
        """
        Set this connection to use spike-timing-dependent plasticity.

        `mechanism`  -- the name of an NMODL mechanism that modifies synaptic
                        weights based on the times of pre- and post-synaptic spikes.
        `parameters` -- a dictionary containing the parameters of the weight-
                        adjuster mechanism.
        `ddf`        -- dendritic delay fraction. If ddf=1, the synaptic delay
                        `d` is considered to occur entirely in the post-synaptic
                        dendrite, i.e., the weight adjuster receives the pre-
                        synaptic spike at the time of emission, and the post-
                        synaptic spike a time `d` after emission. If ddf=0, the
                        synaptic delay is considered to occur entirely in the
                        pre-synaptic axon.
        """
        self.ddf = ddf
        self.weight_adjuster = getattr(h, mechanism)(0.5)
        self.pre2wa = state.parallel_context.gid_connect(int(self.source), self.weight_adjuster)
        self.pre2wa.threshold = self.nc.threshold
        self.pre2wa.delay = self.nc.delay * (1-ddf)
        self.pre2wa.weight[0] = 1
        # directly create NetCon as wa is on the same machine as the post-synaptic cell
        self.post2wa = h.NetCon(self.target._cell.source, self.weight_adjuster,
                                sec=self.target._cell.source_section)
        self.post2wa.threshold = 1
        self.post2wa.delay = self.nc.delay * ddf
        self.post2wa.weight[0] = -1
        for name, value in parameters.items():
            setattr(self.weight_adjuster, name, value)
        # setpointer
        i = len(h.plastic_connections)
        h.plastic_connections.append(self)
        h('setpointer plastic_connections._[%d].weight_adjuster.wsyn, plastic_connections._[%d].nc.weight' % (i,i))

    def _set_weight(self, w):
        self.nc.weight[0] = w

    def _get_weight(self):
        """Synaptic weight in nA or µS."""
        return self.nc.weight[0]

    def _set_delay(self, d):
        self.nc.delay = d
        if hasattr(self, 'pre2wa'):
            self.pre2wa.delay = float(d)*(1-self.ddf)
            self.post2wa.delay = float(d)*self.ddf

    def _get_delay(self):
        """Connection delay in ms."""
        return self.nc.delay

    weight = property(_get_weight, _set_weight)
    delay = property(_get_delay, _set_delay)

def generate_synapse_property(name):
    def _get(self):
        synapse = self.nc.syn()
        if hasattr(synapse, name):
            return getattr(synapse, name)
        else:
            raise Exception("synapse type does not have an attribute '%s'" % name)
    def _set(self, val):
        synapse = self.nc.syn()
        if hasattr(synapse, name):
            setattr(synapse, name, val)
        else:
            raise Exception("synapse type does not have an attribute '%s'" % name)
    return property(_get, _set)
setattr(Connection, 'U', generate_synapse_property('U'))
setattr(Connection, 'tau_rec', generate_synapse_property('tau_rec'))
setattr(Connection, 'tau_facil', generate_synapse_property('tau_facil'))
setattr(Connection, 'u0', generate_synapse_property('u0'))

def generate_stdp_property(name):
    def _get(self):
        return getattr(self.weight_adjuster, name)
    def _set(self, val):
        setattr(self.weight_adjuster, name, val)
    return property(_get, _set)
setattr(Connection, 'w_max', generate_stdp_property('wmax'))
setattr(Connection, 'w_min', generate_stdp_property('wmin'))
setattr(Connection, 'A_plus', generate_stdp_property('aLTP'))
setattr(Connection, 'A_minus', generate_stdp_property('aLTD'))
setattr(Connection, 'tau_plus', generate_stdp_property('tauLTP'))
setattr(Connection, 'tau_minus', generate_stdp_property('tauLTD'))


# --- Initialization, and module attributes ------------------------------------

mech_path = os.path.join(pyNN_path[0], 'neuron', 'nmodl')
load_mechanisms(mech_path) # maintains a list of mechanisms that have already been imported
state = _State()  # a Singleton, so only a single instance ever exists
del _State
initializer = _Initializer()
del _Initializer<|MERGE_RESOLUTION|>--- conflicted
+++ resolved
@@ -149,12 +149,8 @@
         h('objref plastic_connections')
         self.clear()
         self.default_maxstep=10.0
-<<<<<<< HEAD
-
-=======
         self.t_start = 0.0
     
->>>>>>> 44767c49
     t = h_property('t')
     def __get_dt(self):
         return h.dt
