--- conflicted
+++ resolved
@@ -750,11 +750,7 @@
         self.allow_self_connections = allow_self_connections
 
     def connect(self, projection):
-<<<<<<< HEAD
-        conn_matrix = numpy.isnan(self.orig_proj.get(['weight'], 'array', gather='all')[0])       
-=======
         conn_matrix = ~numpy.isnan(self.orig_proj.get(['weight'], 'array', gather='all')[0])       
->>>>>>> 0594c9ab
         connection_map= LazyArray(conn_matrix)
         self._connect_with_map(projection, connection_map)                
 
