"""
Unit tests for pyNN/random.py.
"""

import pyNN.random as random
import numpy
try:
    import unittest2 as unittest
except ImportError:
    import unittest


def assert_arrays_almost_equal(a, b, threshold):
    if not (abs(a-b) < threshold).all():
        err_msg = "%s != %s" % (a, b)
        err_msg += "\nlargest difference = %g" % abs(a-b).max()
        raise unittest.TestCase.failureException(err_msg)


# ==============================================================================
class SimpleTests(unittest.TestCase):
    """Simple tests on a single RNG function."""

    def setUp(self):
        self.rnglist = [random.NumpyRNG(seed=987)]
        for rng in self.rnglist:
            rng.mpi_rank=0; rng.num_processes=1
        if random.have_gsl:
            self.rnglist.append(random.GSLRNG(seed=654))

    def testNextNone(self):
        """Calling next() with no number argument should return a float."""
        for rng in self.rnglist:
            self.assertIsInstance(rng.next(distribution='uniform', parameters={'low': 0, 'high': 1}), float)

    def testNextOne(self):
        """Calling next() with n=1 should return an array."""
        for rng in self.rnglist:
            self.assertIsInstance(rng.next(1, 'uniform', {'low': 0, 'high': 1}), numpy.ndarray)
            self.assertIsInstance(rng.next(n=1, distribution='uniform', parameters={'low': 0, 'high': 1}), numpy.ndarray)
            self.assertEqual(rng.next(1, distribution='uniform', parameters={'low': 0, 'high': 1}).shape, (1,))

    def testNextTwoPlus(self):
        """Calling next(n=m) where m > 1 should return an array."""
        for rng in self.rnglist:
            self.assertEqual(len(rng.next(5, 'uniform', {'low': 0, 'high': 1})), 5)

    def testNonPositiveN(self):
        """Calling next(m) where m < 0 should raise a ValueError."""
        for rng in self.rnglist:
            self.assertRaises(ValueError, rng.next, -1, 'uniform', {'low': 0, 'high': 1})

    def testNZero(self):
        """Calling next(0) should return an empty array."""
        for rng in self.rnglist:
            self.assertEqual(len(rng.next(0)), 0)

    def test_invalid_seed(self):
        self.assertRaises(AssertionError, random.NumpyRNG, seed=2.3)


class ParallelTests(unittest.TestCase):

    def setUp(self):
        self.rng_types = [random.NumpyRNG]
        if random.have_gsl:
            self.rng_types.append(random.GSLRNG)
        self.orig_mpi_config = random.get_mpi_config

    def tearDown(self):
        random.get_mpi_config = self.orig_mpi_config

    def test_parallel_unsafe(self):
        for rng_type in self.rng_types:
            random.get_mpi_config = lambda: (0, 2)
            rng0 = rng_type(seed=1000, parallel_safe=False)
            random.get_mpi_config = lambda: (1, 2)
            rng1 = rng_type(seed=1000, parallel_safe=False)
            self.assertEqual(rng0.seed, 1000)
            self.assertEqual(rng1.seed, 1001)
<<<<<<< HEAD
            draw0 = rng0.next(5)
            draw1 = rng1.next(5)
            self.assertEqual(len(draw0), 5//2+1)
            self.assertEqual(len(draw1), 5//2+1)
=======
            draw0 = rng0.next(5, 'uniform', {'low': 0, 'high': 1},)
            draw1 = rng1.next(5, 'uniform', {'low': 0, 'high': 1},)
            self.assertEqual(len(draw0), 5/2+1)
            self.assertEqual(len(draw1), 5/2+1)
>>>>>>> 8b72856d
            self.assertNotEqual(draw0.tolist(), draw1.tolist())

    def test_parallel_safe_with_mask_local(self):
        for rng_type in self.rng_types:
            random.get_mpi_config = lambda: (0, 2)
            rng0 = rng_type(seed=1000, parallel_safe=True)
            random.get_mpi_config = lambda: (1, 2)
            rng1 = rng_type(seed=1000, parallel_safe=True)
            draw0 = rng0.next(5, 'uniform', {'low': 0, 'high': 1}, mask_local=numpy.array((1,0,1,0,1), bool))
            draw1 = rng1.next(5, 'uniform', {'low': 0, 'high': 1}, mask_local=numpy.array((0,1,0,1,0), bool))
            self.assertEqual(len(draw0), 3)
            self.assertEqual(len(draw1), 2)
            self.assertNotEqual(draw0.tolist(), draw1.tolist())

    def test_parallel_safe_with_mask_local_False(self):
        for rng_type in self.rng_types:
            random.get_mpi_config = lambda: (0, 2)
            rng0 = rng_type(seed=1000, parallel_safe=True)
            random.get_mpi_config = lambda: (1, 2)
            rng1 = rng_type(seed=1000, parallel_safe=True)
            draw0 = rng0.next(5, 'uniform', {'low': 0, 'high': 1}, mask_local=False)
            draw1 = rng1.next(5, 'uniform', {'low': 0, 'high': 1}, mask_local=False)
            self.assertEqual(len(draw0), 5)
            self.assertEqual(len(draw1), 5)
            self.assertEqual(draw0.tolist(), draw1.tolist())

    def test_permutation(self):
        # only works for NumpyRNG at the moment. pygsl has a permutation module, but I can't find documentation for it.
        random.get_mpi_config = lambda: (0, 2)
        rng0 = random.NumpyRNG(seed=1000, parallel_safe=True)
        random.get_mpi_config = lambda: (1, 2)
        rng1 = random.NumpyRNG(seed=1000, parallel_safe=True)
        A = range(10)
        perm0 = rng0.permutation(A)
        perm1 = rng1.permutation(A)
        assert_arrays_almost_equal(perm0, perm1, 1e-99)

class NativeRNGTests(unittest.TestCase):

    def test_create(self):
        rng = random.NativeRNG(seed=8274528)
        str(rng)

class RandomDistributionTests(unittest.TestCase):

    def setUp(self):
        random.get_mpi_config = lambda: (0, 1)
        self.rnglist = [random.NumpyRNG(seed=987)]
        if random.have_gsl:
            self.rnglist.append(random.GSLRNG(seed=654))

    def test_uniform(self):
        rd = random.RandomDistribution(distribution='uniform', low=-1.0, high=3.0, rng=self.rnglist[0])
        vals = rd.next(100)
        assert vals.min() >= -1.0
        assert vals.max() < 3.0
        assert abs(vals.mean() - 1.0) < 0.2

    def test_gaussian(self):
        mean = 1.0
        std = 1.0
        rd1 = random.RandomDistribution('normal', mu=mean, sigma=std, rng=self.rnglist[0])
        vals_list = [rd1.next(100)]
        for vals in vals_list:
            assert vals.min() > mean-4*std
            assert vals.min() < mean+4*std
            assert abs(vals.mean() - mean) < 0.2, abs(vals.mean() - mean)

    def test_gamma(self):
        a = 0.5
        b = 0.5
        for rng in self.rnglist:
            rd = random.RandomDistribution('gamma', k=a, theta=1/b, rng=rng)
            vals = rd.next(100)
            # need to check vals are as expected
            str(rd)  # should be in a separate test

    def test_boundaries(self):
        rd = random.RandomDistribution('normal_clipped_to_boundary',
                                       mu=0, sigma=1, low=-0.5, high=0.5,
                                       rng=self.rnglist[0])
        vals = rd.next(1000)
        assert vals.min() == -0.5
        assert vals.max() == 0.5
        assert abs(vals.mean()) < 0.05, vals.mean()
        rd = random.RandomDistribution(distribution='normal_clipped',
                                       mu=0, sigma=1, low=0, high=1,
                                       rng=self.rnglist[0])
        vals = rd.next(1000)
        assert vals.min() >= 0
        assert vals.max() < 1.0

    def test_positional_args(self):
        for rng in self.rnglist:
            rd1 = random.RandomDistribution('normal', (0.5, 0.2), rng)
            self.assertEqual(rd1.parameters, {'mu': 0.5, 'sigma': 0.2})
            self.assertEqual(rd1.rng, rng)
        self.assertRaises(ValueError, random.RandomDistribution, 'normal', (0.5,))
        self.assertRaises(ValueError, random.RandomDistribution, 'normal', (0.5, 0.2), mu=0.5, sigma=0.2)

    def test_max_redraws(self):
        # for certain parameterizations, clipped distributions can require a very large, possibly infinite
        # number of redraws. This should be caught.
        for rng in self.rnglist:
            rd1 = random.RandomDistribution('normal_clipped', mu=0, sigma=1, low=5, high=numpy.inf, rng=rng)
            self.assertRaises(Exception, rd1.next, 1000)


# ==============================================================================
if __name__ == "__main__":
    unittest.main()<|MERGE_RESOLUTION|>--- conflicted
+++ resolved
@@ -78,17 +78,10 @@
             rng1 = rng_type(seed=1000, parallel_safe=False)
             self.assertEqual(rng0.seed, 1000)
             self.assertEqual(rng1.seed, 1001)
-<<<<<<< HEAD
-            draw0 = rng0.next(5)
-            draw1 = rng1.next(5)
-            self.assertEqual(len(draw0), 5//2+1)
-            self.assertEqual(len(draw1), 5//2+1)
-=======
             draw0 = rng0.next(5, 'uniform', {'low': 0, 'high': 1},)
             draw1 = rng1.next(5, 'uniform', {'low': 0, 'high': 1},)
             self.assertEqual(len(draw0), 5/2+1)
             self.assertEqual(len(draw1), 5/2+1)
->>>>>>> 8b72856d
             self.assertNotEqual(draw0.tolist(), draw1.tolist())
 
     def test_parallel_safe_with_mask_local(self):
